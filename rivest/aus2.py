# aus2.py
# July 31, 2016
# python3
# part of https://github.com/ron-rivest/2016-aus-senate-audit

# framework for AUS senate audit by Bayesian audit method
# This codes derives from aus.py, but modified to utilize api.py
# for interfacing with dividebatur code.
# It has also been modified to use gamma-variates to draw from
# Dirichlet posterior probability distribution, rather than using
# Polya's urn method, for efficiency reasons.

import collections
import argparse
import random
import time

import api_dividebatur as api
from itertools import chain, groupby


class RealElection(api.Election):

    def __init__(self, contest_name, max_ballots, seed=1):
        """ Initializes a `ReadElection` object.

        :param contest_name: The name of the contest to load (e.g. 'TAS', or 'NT').
        :type contest_name: str
        :param max_ballots: The maximum number of ballots to read from the given
            contest's election data.
        :type max_ballots: int
        :param seed: The random seed used to make results repeatable.
        :type seed: int
        """
        super(RealElection, self).__init__()
        self.load_election(contest_name, max_ballots=max_ballots, seed=seed)

    def draw_ballots(self, batch_size=100):
        """ 
        add interpretation of random sample of real ballots
        to election data structure
        """
        self.load_more_ballots(batch_size)

    def scf(self, new_ballot_weights, nonce=None):
        """ 
        Return result of scf (social choice function) on this election. 
        """
        return self.get_outcome(new_ballot_weights, nonce=nonce)

class SimulatedElection(api.Election):

    def __init__(self, m, n):
        super(SimulatedElection, self).__init__()
        self.m = m                                 # number of candidates
        self.candidates = list(range(1,self.m+1))  # {1, 2, ..., m}
        self.candidate_ids = list(range(1,self.m+1))  # {1, 2, ..., m}
        self.n = n                                 # number of cast ballots
        self.ballots_drawn = 0                     # cumulative
        self.seats = int(m/2)                      # seat best 1/2 of candidates
        self.electionID = "SimulatedElection " + \
                          time.asctime(time.localtime())

    def draw_ballots(self):
        """ 
        add simulated ballots (sample increment) for testing purposes 
        These ballots are biased so (1,2,...,m) is likely to be the winner
        More precisely, for each ballot candidate i is given a value i+v*U
        where U = uniform(0,1).  Then candidates are sorted into increasing
        order of these values.
        Does not let total number of ballots drawn exceed the total
        number n of cast votes.
        Default batch size otherwise is 100.
        """
        m = self.m                                 # number of candidates
        v = m/2.0                                  # noise level (control position variance)
        default_batch_size = 100                   
        batch_size = min(default_batch_size,
                         self.n-self.ballots_drawn) 
        for _ in range(batch_size):
            L = [ (idx + v*random.random(), candidate_id)
                  for idx, candidate_id in enumerate(self.candidate_ids) ]
            ballot = tuple(candidate_id for (val, candidate_id) in sorted(L))
            self.add_ballot(ballot, 1.0)
        self.ballots_drawn += batch_size
    
    def scf(self, new_ballot_weights, nonce=None):
        """ 
        Return result of scf (social choice function) on this sample. 

        Here we use Borda count as a test scf.
        Returns tuple listing candidate_ids of winners in canonical (sorted) order,
        most preferred to least preferred.  The number of winners is equal
        to self.seats.  Each ballot carries a weight equal to new_ballot_weights[ballot].
        """

        counter = collections.Counter()
        for ballot in self.ballots:
            w = new_ballot_weights[ballot]
            for idx, candidate_id in enumerate(ballot):
                counter[candidate_id] += w*idx
        L = counter.most_common()
        L.reverse()
        L = [candidate_id for (candidate_id, count) in L]
        outcome = tuple(sorted(L[:self.seats]))
        return outcome


##############################################################################
# Drawing from Bayesian posterior (aka reweighting or fuzzing)

def get_new_ballot_weights(election, r):
    """ 
    Return dict new_ballot_weights for this election, based
    on using gamma variates to draw from Dirichlet distribution over
    existing ballots, based on existing ballot weights.
    Sum of new ballot weights should be r (approximately).
    New weights are rounded down.
    """

    new_ballot_weights = {}
    for ballot in election.ballots:
        old_weight = election.ballot_weights[ballot]
        if old_weight > 0:
            new_ballot_weights[ballot] = random.gammavariate(old_weight,1.0)
        else:
            new_ballot_weights[ballot] = 0.0
    total_weight = sum([new_ballot_weights[ballot]
                        for ballot in election.ballots])
    for ballot in election.ballots:
        new_ballot_weights[ballot] = int(r * new_ballot_weights[ballot] / total_weight)
    return new_ballot_weights
    
##############################################################################
# Implementation of audit

def audit(election, alpha=0.05, k=4, trials=100):
    """ 
    Bayesian audit of given election 

    Input:
        election     # election to audit
        alpha        # error tolerance
        k            # amount to increase sample size by
        trials       # trials per sample
    """
    print()
    print("Audit of simulated election")
    print("ElectionID:",election.electionID)
    print("Candidates are:", election.candidates)
    print("Number of ballots cast:", election.n)
    print("Number of trials per sample:", trials)
    print("Number of seats contested for:",election.seats)
    seed = int(random.random()*1000000000000)
    random.seed(seed)
    print("Random number seed:", seed)    # for reproducibility or debugging if needed
    print()

    # cast one "prior" ballot for each candidate, to
    # establish Bayesian prior.  The prior ballot is a length-one
    # partial ballot with just a first-choice vote for that candidate.
    for candidate_id in election.candidate_ids:
        election.add_ballot((candidate_id,),1.0)

    start_time = time.time()

    #dictionary from candidates to a set of ballots that elected them 
    candidate_ballot_map = {}
    #defines low frequency candidates
    low_freq = 0.03
    candidate_outcomes = None
    # overall audit loop
    stage_counter = 0

    while True:

        stage_counter += 1
        nonce = random.getrandbits(128)
        print("Audit stage number:", stage_counter)

        # draw additional ballots and add them to election.ballots
        election.draw_ballots()   

        print("    sample size (including prior ballots) is",
              election.total_ballot_weight)
        print("    last ballot drawn:")
        print("        ",election.ballots[-1])

        # run trials in Bayesian manner
        # Each outcome is a tuple of candidates who have been elected, 
        # in a canonical order. (NOT the order in which they were elected, say.)
        # We can thus test for equality of outcomes.
        print("    doing",trials,"Bayesian trials (posterior-based election simulations) in this stage.")
        outcomes = []
        for _ in range(trials):
            new_ballot_weights = get_new_ballot_weights(election, election.n)
<<<<<<< HEAD
            outcomes.append(election.scf(new_ballot_weights, nonce=nonce))
      
=======
            outcome = election.get_outcome(new_ballot_weights)
            for candidate_id in outcome:
                if candidate_id not in candidate_ballot_map.keys():
                    candidate_ballot_map[candidate_id] = new_ballot_weights
            outcomes.append(outcome)
     
>>>>>>> 1a73ed9e
        # find most common outcome and its number of occurrences
        best, freq = collections.Counter(outcomes).most_common(1)[0]
        print("    most common outcome (",election.seats,"seats ):")
        print("        ", best)
        print("    frequency of most common outcome:",freq,"/",trials)
        global candidate_outcomes
        candidate_outcomes = collections.Counter(chain(*outcomes))
        print("    " + "Fraction present in outcome by candidate: ")
        print("    " + ', '.join([str(candidate) + ": " + str(c_freq/trials) for candidate,c_freq in sorted(candidate_outcomes.items(),key=lambda x: (x[1],x[0]))]))

        # stop if best occurs almost always (more than 1-alpha of the time)
        if freq >= trials*(1.0-alpha):
            print()
            print("Stopping: audit confirms outcome:")
            print("    ", best)
            print("Total number of ballots examined:", election.ballots_drawn)
            break

        if election.ballots_drawn >= election.n:
            print("Audit has looked at all ballots. Done.")
            break

        print()
    if candidate_outcomes:
        for candidate,c_freq in sorted(candidate_outcomes.items(),key=lambda x: (x[1],x[0])):
            if c_freq/trials < low_freq:
                print("    " + "One set of ballots that elected low frequency candidate: " + str(candidate) + " which occured in outcome with percent: " + str(c_freq))
                print("    " + str(candidate_ballot_map[candidate])) 
    print("Elapsed time:",time.time()-start_time,"seconds.")

#audit(SimulatedElection(100,1000000))
if __name__ == '__main__':
    parser = argparse.ArgumentParser()
    parser.add_argument(
        '--max-ballots',
        type=int, help="Maximum number of real ballots to read.")
    parser.add_argument(
        '--seed',
        type=int, help="Starting value of random number generator.")
    args = parser.parse_args()
    audit(RealElection('TAS', args.max_ballots, seed=args.seed))<|MERGE_RESOLUTION|>--- conflicted
+++ resolved
@@ -194,23 +194,18 @@
         outcomes = []
         for _ in range(trials):
             new_ballot_weights = get_new_ballot_weights(election, election.n)
-<<<<<<< HEAD
-            outcomes.append(election.scf(new_ballot_weights, nonce=nonce))
-      
-=======
-            outcome = election.get_outcome(new_ballot_weights)
+            outcome = election.scf(new_ballot_weights, nonce=nonce)
             for candidate_id in outcome:
                 if candidate_id not in candidate_ballot_map.keys():
                     candidate_ballot_map[candidate_id] = new_ballot_weights
             outcomes.append(outcome)
      
->>>>>>> 1a73ed9e
         # find most common outcome and its number of occurrences
         best, freq = collections.Counter(outcomes).most_common(1)[0]
         print("    most common outcome (",election.seats,"seats ):")
         print("        ", best)
         print("    frequency of most common outcome:",freq,"/",trials)
-        global candidate_outcomes
+
         candidate_outcomes = collections.Counter(chain(*outcomes))
         print("    " + "Fraction present in outcome by candidate: ")
         print("    " + ', '.join([str(candidate) + ": " + str(c_freq/trials) for candidate,c_freq in sorted(candidate_outcomes.items(),key=lambda x: (x[1],x[0]))]))
